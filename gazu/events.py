--- conflicted
+++ resolved
@@ -1,27 +1,15 @@
-<<<<<<< HEAD
-import sys
-
-if sys.version_info[0] == 2:
-    raise ImportError(
-        "The events part of Gazu is not available for Python 2.7"
-    )
-from .exception import AuthFailedException
-from .client import default_client, get_event_host, KitsuClient
-from gazu.client import make_auth_header
-from engineio.base_client import signal_handler
-from typing import Any, Callable
-=======
->>>>>>> c5f88b7b
 import socketio
 import os
 import inspect
 import signal
 import socketio
 
+from typing import Any, Callable
+
 from engineio.base_client import signal_handler
 from .exception import AuthFailedException
 
-from .client import default_client, get_event_host, make_auth_header
+from .client import default_client, get_event_host, KitsuClient, make_auth_header
 
 
 if os.name == "nt":
